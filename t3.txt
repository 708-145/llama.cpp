--- conflicted
+++ resolved
@@ -12,11 +12,7 @@
 Quantization uses a 2 phase approach where in the first phase all tensors are discovered, type and size computed and written to metadata in RAM.
 A second phase actually performs the real quantization split by split and writes metadata before the quantized output tensors to file per split.
 
-<<<<<<< HEAD
-compile with 
-=======
 compile with:
->>>>>>> 74645813
 cmake -B build -DBUILD_SHARED_LIBS=OFF -DLLAMA_CURL=OFF
 cmake --build build --config Release -j8 --target llama-quantize llama-cli
 
