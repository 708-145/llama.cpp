#include "common.h"
#include "llama.h"
<<<<<<< HEAD
#include "llama-quant.h" // Include for SmarterQuantConfig and SmartQuantConfig
=======
#include "gguf.h"
>>>>>>> 5c0eb5ef

#include <cstdio>
#include <cstring>
#include <vector>
#include <string>
#include <unordered_map>
#include <map>
#include <fstream>
#include <cmath>
#include <cctype>
#include <algorithm>
#include <fstream>
#include <memory> // For std::unique_ptr
#include "../../vendor/nlohmann/json.hpp"


struct quant_option {
    std::string name;
    llama_ftype ftype;
    std::string desc;
};

static const std::vector<quant_option> QUANT_OPTIONS = {
    { "Q4_0",     LLAMA_FTYPE_MOSTLY_Q4_0,     " 4.34G, +0.4685 ppl @ Llama-3-8B",  },
    { "Q4_1",     LLAMA_FTYPE_MOSTLY_Q4_1,     " 4.78G, +0.4511 ppl @ Llama-3-8B",  },
    { "Q5_0",     LLAMA_FTYPE_MOSTLY_Q5_0,     " 5.21G, +0.1316 ppl @ Llama-3-8B",  },
    { "Q5_1",     LLAMA_FTYPE_MOSTLY_Q5_1,     " 5.65G, +0.1062 ppl @ Llama-3-8B",  },
    { "IQ2_XXS",  LLAMA_FTYPE_MOSTLY_IQ2_XXS,  " 2.06 bpw quantization",            },
    { "IQ2_XS",   LLAMA_FTYPE_MOSTLY_IQ2_XS,   " 2.31 bpw quantization",            },
    { "IQ2_S",    LLAMA_FTYPE_MOSTLY_IQ2_S,    " 2.5  bpw quantization",            },
    { "IQ2_M",    LLAMA_FTYPE_MOSTLY_IQ2_M,    " 2.7  bpw quantization",            },
    { "IQ1_S",    LLAMA_FTYPE_MOSTLY_IQ1_S,    " 1.56 bpw quantization",            },
    { "IQ1_M",    LLAMA_FTYPE_MOSTLY_IQ1_M,    " 1.75 bpw quantization",            },
    { "TQ1_0",    LLAMA_FTYPE_MOSTLY_TQ1_0,    " 1.69 bpw ternarization",           },
    { "TQ2_0",    LLAMA_FTYPE_MOSTLY_TQ2_0,    " 2.06 bpw ternarization",           },
    { "Q2_K",     LLAMA_FTYPE_MOSTLY_Q2_K,     " 2.96G, +3.5199 ppl @ Llama-3-8B",  },
    { "Q2_K_S",   LLAMA_FTYPE_MOSTLY_Q2_K_S,   " 2.96G, +3.1836 ppl @ Llama-3-8B",  },
    { "IQ3_XXS",  LLAMA_FTYPE_MOSTLY_IQ3_XXS,  " 3.06 bpw quantization",            },
    { "IQ3_S",    LLAMA_FTYPE_MOSTLY_IQ3_S,    " 3.44 bpw quantization",            },
    { "IQ3_M",    LLAMA_FTYPE_MOSTLY_IQ3_M,    " 3.66 bpw quantization mix",        },
    { "Q3_K",     LLAMA_FTYPE_MOSTLY_Q3_K_M,   "alias for Q3_K_M"                   },
    { "IQ3_XS",   LLAMA_FTYPE_MOSTLY_IQ3_XS,   " 3.3 bpw quantization",             },
    { "Q3_K_S",   LLAMA_FTYPE_MOSTLY_Q3_K_S,   " 3.41G, +1.6321 ppl @ Llama-3-8B",  },
    { "Q3_K_M",   LLAMA_FTYPE_MOSTLY_Q3_K_M,   " 3.74G, +0.6569 ppl @ Llama-3-8B",  },
    { "Q3_K_L",   LLAMA_FTYPE_MOSTLY_Q3_K_L,   " 4.03G, +0.5562 ppl @ Llama-3-8B",  },
    { "IQ4_NL",   LLAMA_FTYPE_MOSTLY_IQ4_NL,   " 4.50 bpw non-linear quantization", },
    { "IQ4_XS",   LLAMA_FTYPE_MOSTLY_IQ4_XS,   " 4.25 bpw non-linear quantization", },
    { "NF4_XS",   LLAMA_FTYPE_MOSTLY_NF4_XS,   " 4.25 bpw NormalFloat quantization",},
    { "FP4_XS",   LLAMA_FTYPE_MOSTLY_FP4_XS,   " 4.25 bpw FP4E1M2 quantization",    },
    { "Q4_K",     LLAMA_FTYPE_MOSTLY_Q4_K_M,   "alias for Q4_K_M",                  },
    { "Q4_K_S",   LLAMA_FTYPE_MOSTLY_Q4_K_S,   " 4.37G, +0.2689 ppl @ Llama-3-8B",  },
    { "Q4_K_M",   LLAMA_FTYPE_MOSTLY_Q4_K_M,   " 4.58G, +0.1754 ppl @ Llama-3-8B",  },
    { "Q5_K",     LLAMA_FTYPE_MOSTLY_Q5_K_M,   "alias for Q5_K_M",                  },
    { "Q5_K_S",   LLAMA_FTYPE_MOSTLY_Q5_K_S,   " 5.21G, +0.1049 ppl @ Llama-3-8B",  },
    { "Q5_K_M",   LLAMA_FTYPE_MOSTLY_Q5_K_M,   " 5.33G, +0.0569 ppl @ Llama-3-8B",  },
    { "Q6_K",     LLAMA_FTYPE_MOSTLY_Q6_K,     " 6.14G, +0.0217 ppl @ Llama-3-8B",  },
    { "Q8_0",     LLAMA_FTYPE_MOSTLY_Q8_0,     " 7.96G, +0.0026 ppl @ Llama-3-8B",  },
    { "F16",      LLAMA_FTYPE_MOSTLY_F16,      "14.00G, +0.0020 ppl @ Mistral-7B",  },
    { "BF16",     LLAMA_FTYPE_MOSTLY_BF16,     "14.00G, -0.0050 ppl @ Mistral-7B",  },
    { "F32",      LLAMA_FTYPE_ALL_F32,         "26.00G              @ 7B",          },
    // Note: Ensure COPY comes after F32 to avoid ftype 0 from matching.
    { "COPY",     LLAMA_FTYPE_ALL_F32,         "only copy tensors, no quantizing",  },
};

// Quantization types. Changes to this struct must be replicated in llama-quantize.cpp


static const char * const LLM_KV_QUANTIZE_IMATRIX_FILE       = "quantize.imatrix.file";
static const char * const LLM_KV_QUANTIZE_IMATRIX_DATASET    = "quantize.imatrix.dataset";
static const char * const LLM_KV_QUANTIZE_IMATRIX_N_ENTRIES  = "quantize.imatrix.entries_count";
static const char * const LLM_KV_QUANTIZE_IMATRIX_N_CHUNKS   = "quantize.imatrix.chunks_count";

// TODO: share with imatrix.cpp
static const char * const LLM_KV_IMATRIX_DATASETS    = "imatrix.datasets";
static const char * const LLM_KV_IMATRIX_CHUNK_COUNT = "imatrix.chunk_count";
static const char * const LLM_KV_IMATRIX_CHUNK_SIZE  = "imatrix.chunk_size";

static bool striequals(const char * a, const char * b) {
    while (*a && *b) {
        if (std::tolower(*a) != std::tolower(*b)) {
            return false;
        }
        a++; b++;
    }
    return *a == *b;
}

static bool try_parse_ftype(const std::string & ftype_str_in, llama_ftype & ftype, std::string & ftype_str_out) {
    std::string ftype_str;

    for (auto ch : ftype_str_in) {
        ftype_str.push_back(std::toupper(ch));
    }
    for (const auto & it : QUANT_OPTIONS) {
        if (striequals(it.name.c_str(), ftype_str.c_str())) {
            ftype = it.ftype;
            ftype_str_out = it.name;
            return true;
        }
    }
    try {
        int ftype_int = std::stoi(ftype_str);
        for (const auto & it : QUANT_OPTIONS) {
            if (it.ftype == ftype_int) {
                ftype = it.ftype;
                ftype_str_out = it.name;
                return true;
            }
        }
    }
    catch (...) {
        // stoi failed
    }
    return false;
}

[[noreturn]]
static void usage(const char * executable) {
    printf("usage: %s [--help] [--allow-requantize] [--leave-output-tensor] [--pure] [--imatrix] [--include-weights]\n", executable);
    printf("       [--exclude-weights] [--output-tensor-type] [--token-embedding-type] [--tensor-type] [--prune-layers] [--keep-split] [--override-kv] [--smartquant] [--smarterquant]\n");
    printf("       model-f32.gguf [model-quant.gguf] type [nthreads]\n\n");
    printf("  --allow-requantize: Allows requantizing tensors that have already been quantized. Warning: This can severely reduce quality compared to quantizing from 16bit or 32bit\n");
    printf("  --leave-output-tensor: Will leave output.weight un(re)quantized. Increases model size but may also increase quality, especially when requantizing\n");
    printf("  --pure: Disable k-quant mixtures and quantize all tensors to the same type\n");
    printf("  --imatrix file_name: use data in file_name as importance matrix for quant optimizations\n");
    printf("  --include-weights tensor_name: use importance matrix for this/these tensor(s)\n");
    printf("  --exclude-weights tensor_name: use importance matrix for this/these tensor(s)\n");
    printf("  --output-tensor-type ggml_type: use this ggml_type for the output.weight tensor\n");
    printf("  --token-embedding-type ggml_type: use this ggml_type for the token embeddings tensor\n");
    printf("  --tensor-type TENSOR=TYPE: quantize this tensor to this ggml_type. example: --tensor-type attn_q=q8_0\n");
    printf("      Advanced option to selectively quantize tensors. May be specified multiple times.\n");
    printf("  --prune-layers L0,L1,L2...comma-separated list of layer numbers to prune from the model\n");
    printf("      Advanced option to remove all tensors from the given layers\n");
    printf("  --keep-split: will generate quantized model in the same shards as input\n");
    printf("  --override-kv KEY=TYPE:VALUE\n");
    printf("      Advanced option to override model metadata by key in the quantized model. May be specified multiple times.\n");
    printf("  --smartquant file_name: path to a JSON file with quantization parameters\n");
    printf("  --smarterquant file_name: path to a JSON file with smarter quantization parameters\n");
    printf("Note: --include-weights and --exclude-weights cannot be used together\n");
    printf("\nAllowed quantization types:\n");
    for (const auto & it : QUANT_OPTIONS) {
        if (it.name != "COPY") {
            printf("  %2d  or  ", it.ftype);
        } else {
            printf("          ");
        }
        printf("%-7s : %s\n", it.name.c_str(), it.desc.c_str());
    }
    exit(1);
}

static int load_legacy_imatrix(const std::string & imatrix_file, std::vector<std::string> & imatrix_datasets, std::unordered_map<std::string, std::vector<float>> & imatrix_data) {
    std::ifstream in(imatrix_file.c_str(), std::ios::binary);
    if (!in) {
        printf("%s: failed to open %s\n",__func__, imatrix_file.c_str());
        exit(1);
    }
    int n_entries;
    in.read((char *)&n_entries, sizeof(n_entries));
    if (in.fail() || n_entries < 1) {
        printf("%s: no data in file %s\n", __func__, imatrix_file.c_str());
        exit(1);
    }
    for (int i = 0; i < n_entries; ++i) {
        int len; in.read((char *)&len, sizeof(len));
        std::vector<char> name_as_vec(len+1);
        in.read((char *)name_as_vec.data(), len);
        if (in.fail()) {
            printf("%s: failed reading name for entry %d from %s\n", __func__, i+1, imatrix_file.c_str());
            exit(1);
        }
        name_as_vec[len] = 0;
        std::string name{name_as_vec.data()};
        auto & e = imatrix_data[name];
        int ncall;
        in.read((char *)&ncall, sizeof(ncall));
        int nval;
        in.read((char *)&nval, sizeof(nval));
        if (in.fail() || nval < 1) {
            printf("%s: failed reading number of values for entry %d\n", __func__, i);
            imatrix_data = {};
            exit(1);
        }
        e.resize(nval);
        in.read((char *)e.data(), nval*sizeof(float));
        if (in.fail()) {
            printf("%s: failed reading data for entry %d\n", __func__, i);
            imatrix_data = {};
            exit(1);
        }
        if (ncall > 0) {
            for (auto & v : e) {
                v /= ncall;
            }
        }

        if (getenv("LLAMA_TRACE")) {
            printf("%s: loaded data (size = %6d, ncall = %6d) for '%s'\n", __func__, int(e.size()), ncall, name.c_str());
        }
    }

    // latest legacy imatrix version contains the dataset filename at the end of the file
    int m_last_call = 0;
    if (in.peek() != EOF) {
        in.read((char *)&m_last_call, sizeof(m_last_call));
        int dataset_len;
        in.read((char *)&dataset_len, sizeof(dataset_len));
        std::vector<char> dataset_as_vec(dataset_len);
        in.read(dataset_as_vec.data(), dataset_len);
        imatrix_datasets.resize(1);
        imatrix_datasets[0].assign(dataset_as_vec.begin(), dataset_as_vec.end());
        printf("%s: imatrix dataset='%s'\n", __func__, imatrix_datasets[0].c_str());
    }
    printf("%s: loaded %d importance matrix entries from %s computed on %d chunks\n", __func__, int(imatrix_data.size()), imatrix_file.c_str(), m_last_call);
    return m_last_call;
}

static int load_imatrix(const std::string & imatrix_file, std::vector<std::string> & imatrix_datasets, std::unordered_map<std::string, std::vector<float>> & imatrix_data) {

    struct ggml_context * ctx = nullptr;
    struct gguf_init_params meta_gguf_params = {
        /* .no_alloc = */ false, // the data is needed
        /* .ctx      = */ &ctx,
    };
    struct gguf_context * ctx_gguf = gguf_init_from_file(imatrix_file.c_str(), meta_gguf_params);
    if (!ctx_gguf) {
        fprintf(stderr, "%s: imatrix file '%s' is using old format\n", __func__, imatrix_file.c_str());
        return load_legacy_imatrix(imatrix_file, imatrix_datasets, imatrix_data);
    }
    const int32_t n_entries = gguf_get_n_tensors(ctx_gguf);
    if (n_entries < 1) {
        fprintf(stderr, "%s: no data in file %s\n", __func__, imatrix_file.c_str());
        gguf_free(ctx_gguf);
        ggml_free(ctx);
        exit(1);
    }

    const int dataset_idx     = gguf_find_key(ctx_gguf, LLM_KV_IMATRIX_DATASETS);
    const int chunk_count_idx = gguf_find_key(ctx_gguf, LLM_KV_IMATRIX_CHUNK_COUNT);
    const int chunk_size_idx  = gguf_find_key(ctx_gguf, LLM_KV_IMATRIX_CHUNK_SIZE);
    if (dataset_idx < 0 || chunk_count_idx < 0 || chunk_size_idx < 0) {
        fprintf(stderr, "%s: missing imatrix metadata in file %s\n", __func__, imatrix_file.c_str());
        gguf_free(ctx_gguf);
        ggml_free(ctx);
        exit(1);
    }

    const uint32_t chunk_size = gguf_get_val_u32(ctx_gguf, chunk_size_idx);

    const std::string sums_suffix{ ".in_sum2" };
    const std::string counts_suffix{ ".counts" };

    // Using an ordered map to get a deterministic iteration order.
    std::map<std::string, std::pair<struct ggml_tensor *, struct ggml_tensor *>> sums_counts_for;

    for (struct ggml_tensor * cur = ggml_get_first_tensor(ctx); cur; cur = ggml_get_next_tensor(ctx, cur)) {
        std::string name = cur->name;

        if (name.empty()) { continue; }

        if (string_remove_suffix(name, sums_suffix)) {
            // in_sum2
            sums_counts_for[std::move(name)].first = cur;
        } else if (string_remove_suffix(name, counts_suffix)) {
            // counts
            sums_counts_for[std::move(name)].second = cur;
        } else {
            // ignore other tensors
        }
    }

    for (const auto & sc : sums_counts_for) {
        const        std::string & name   = sc.first;
        const struct ggml_tensor * sums   = sc.second.first;
        const struct ggml_tensor * counts = sc.second.second;

        if (!sums || !counts) {
            fprintf(stderr, "%s: mismatched sums and counts for %s\n", __func__, name.c_str());
            gguf_free(ctx_gguf);
            ggml_free(ctx);
            exit(1);
        }

        const int64_t ne0 = sums->ne[0];
        const int64_t ne1 = sums->ne[1];

        auto & e = imatrix_data[name];
        e.resize(ggml_nelements(sums));
        float max_count = 0.0f;
        for (int64_t j = 0; j < ne1; ++j) {
            const float count = ((const float *) counts->data)[j];
            if (count > 0.0f) {
                for (int64_t i = 0; i < ne0; ++i) {
                    e[j*ne0 + i] = ((const float *) sums->data)[j*ne0 + i] / count;
                }
            } else {
                // Partial imatrix data, this tensor never got any input during calibration
                for (int64_t i = 0; i < ne0; ++i) {
                    e[j*ne0 + i] = 1;
                }
            }
            if (count > max_count) {
                max_count = count;
            }
        }
        if (getenv("LLAMA_TRACE")) {
            printf("%s: loaded data (size = %6d, n_tokens = %6d, n_chunks = %6d) for '%s'\n", __func__, int(e.size()), int(max_count), int(max_count / chunk_size), name.c_str());
        }
    }

    int m_last_chunk = gguf_get_val_u32(ctx_gguf, chunk_count_idx);

    int64_t n_datasets = gguf_get_arr_n(ctx_gguf, dataset_idx);
    imatrix_datasets.reserve(n_datasets);
    for (int64_t i = 0; i < n_datasets; ++i) {
        imatrix_datasets.push_back(gguf_get_arr_str(ctx_gguf, dataset_idx, i));
    }
    printf("%s: imatrix datasets=['%s'", __func__, imatrix_datasets[0].c_str());
    for (size_t i = 1; i < imatrix_datasets.size(); ++i) {
        printf(", '%s'", imatrix_datasets[i].c_str());
    }
    printf("]\n");

    printf("%s: loaded %d importance matrix entries from %s computed on %d chunks\n", __func__, int(imatrix_data.size()), imatrix_file.c_str(), m_last_chunk);

    gguf_free(ctx_gguf);
    ggml_free(ctx);

    return m_last_chunk;
}

static int prepare_imatrix(const std::string & imatrix_file,
        std::vector<std::string> & imatrix_dataset,
        const std::vector<std::string> & included_weights,
        const std::vector<std::string> & excluded_weights,
        std::unordered_map<std::string, std::vector<float>> & imatrix_data) {
    int m_last_call = -1;
    if (!imatrix_file.empty()) {
        m_last_call = load_imatrix(imatrix_file, imatrix_dataset, imatrix_data);
    }
    if (imatrix_data.empty()) {
        return m_last_call;
    }
    if (!excluded_weights.empty()) {
        for (const auto & name : excluded_weights) {
            for (auto it = imatrix_data.begin(); it != imatrix_data.end();) {
                auto pos = it->first.find(name);
                if (pos != std::string::npos) {
                    it = imatrix_data.erase(it);
                } else {
                    ++it;
                }
            }
        }
    }
    if (!included_weights.empty()) {
        std::unordered_map<std::string, std::vector<float>> tmp;
        for (const auto & name : included_weights) {
            for (auto & e : imatrix_data) {
                auto pos = e.first.find(name);
                if (pos != std::string::npos) {
                    tmp.emplace(std::move(e));
                }
            }
        }
        imatrix_data = std::move(tmp);
    }
    if (!imatrix_data.empty()) {
        printf("%s: have %d importance matrix entries\n", __func__, int(imatrix_data.size()));
    }
    return m_last_call;
}

static ggml_type parse_ggml_type(const char * arg) {
    for (int i = 0; i < GGML_TYPE_COUNT; ++i) {
        auto type = (ggml_type)i;
        const auto * name = ggml_type_name(type);
        if (name && striequals(name, arg)) {
            return type;
        }
    }
    fprintf(stderr, "\n%s: invalid ggml_type '%s'\n\n", __func__, arg);
    return GGML_TYPE_COUNT;
}

static void parse_json_params(const std::string & json_file, std::vector<llama_model_kv_override> & kv_overrides) {
    std::ifstream f(json_file);
    if (!f.is_open()) {
        fprintf(stderr, "Could not open file %s\n", json_file.c_str());
        exit(1);
    }
    nlohmann::json j;
    f >> j;

    if (j.is_object()) {
        for (auto& item : j.items()) {
            llama_model_kv_override kvo;
            std::string key = "ggml.quantization_override." + item.key();
            strncpy(kvo.key, key.c_str(), sizeof(kvo.key) - 1);
            kvo.key[sizeof(kvo.key) - 1] = '\0';
            kvo.tag = LLAMA_KV_OVERRIDE_TYPE_INT;
            kvo.val_i64 = item.value().get<int64_t>();
            kv_overrides.push_back(kvo);
        }
    }
}

static bool parse_tensor_type(const char * data, std::vector<tensor_quantization> & tensor_type) {
    const char * sep = strchr(data, '=');
    if (sep == nullptr) {
        printf("\n%s: malformed tensor type '%s'\n\n", __func__, data);
        return false;
    }

    const size_t tn_len = sep - data;
    if (tn_len == 0) {
        printf("\n%s: missing tensor name\n\n", __func__);
        return false;
    }
    if (const size_t qt_len = strlen(sep); qt_len == 1) {
        printf("\n%s: missing quantization type\n\n", __func__);
        return false;
    }

    std::string tn(data, tn_len);
    std::transform(tn.begin(), tn.end(), tn.begin(), tolower);
    sep++;
    tensor_quantization tqz;
    tqz.name = tn;
    tqz.quant = parse_ggml_type(sep);
    tensor_type.emplace_back(std::move(tqz));
    if (tqz.quant == GGML_TYPE_COUNT) {
        printf("\n%s: invalid quantization type '%s'\n\n", __func__, sep);
        return false;
    }

    return true;
}

static bool parse_layer_prune(const char * data, std::vector<int> & prune_layers) {
    if (!data) {
        printf("\n%s: no layer pruning ids provided\n\n", __func__);
        return false;
    }

    const auto block_ids = string_split<std::string>(data, ',');
    for (const auto & block_id : block_ids) {
        int id;
        try {
            id = std::stoi(block_id);
        } catch (...) {
            id = -1;
        }
        if (id < 0) {
            printf("\n%s: invalid layer id '%s'\n\n", __func__, block_id.c_str());
            return false;
        }
        prune_layers.emplace_back(id);
    }

    sort(prune_layers.begin(), prune_layers.end());
    prune_layers.erase(std::unique(prune_layers.begin(), prune_layers.end()), prune_layers.end());
    return true;

}

int main(int argc, char ** argv) {
    if (argc < 3) {
        usage(argv[0]);
    }

    llama_model_quantize_params params = llama_model_quantize_default_params();

    int arg_idx = 1;
    std::string imatrix_file;
    std::vector<std::string> included_weights, excluded_weights;
    std::vector<llama_model_kv_override> kv_overrides;
    std::string smartquant_file;
    std::string smarterquant_file;
    std::vector<tensor_quantization> tensor_types;
    std::vector<int> prune_layers;

    for (; arg_idx < argc && strncmp(argv[arg_idx], "--", 2) == 0; arg_idx++) {
        if (strcmp(argv[arg_idx], "--smarterquant") == 0) {
            if (arg_idx < argc - 1) {
                smarterquant_file = argv[++arg_idx];
            } else {
                usage(argv[0]);
            }
        } else if (strcmp(argv[arg_idx], "--smartquant") == 0) {
            if (arg_idx < argc - 1) {
                smartquant_file = argv[++arg_idx];
            } else {
                usage(argv[0]);
            }
        } else if (strcmp(argv[arg_idx], "--leave-output-tensor") == 0) {
            params.quantize_output_tensor = false;
        } else if (strcmp(argv[arg_idx], "--output-tensor-type") == 0) {
            if (arg_idx < argc-1) {
                params.output_tensor_type = parse_ggml_type(argv[++arg_idx]);
                if (params.output_tensor_type == GGML_TYPE_COUNT) {
                    usage(argv[0]);
                }
            } else {
                usage(argv[0]);
            }
        } else if (strcmp(argv[arg_idx], "--token-embedding-type") == 0) {
            if (arg_idx < argc-1) {
                params.token_embedding_type = parse_ggml_type(argv[++arg_idx]);
                if (params.token_embedding_type == GGML_TYPE_COUNT) {
                    usage(argv[0]);
                }
            } else {
                usage(argv[0]);
            }
        } else if (strcmp(argv[arg_idx], "--tensor-type") == 0) {
            if (arg_idx == argc-1 || !parse_tensor_type(argv[++arg_idx], tensor_types)) {
                usage(argv[0]);
            }
        } else if (strcmp(argv[arg_idx], "--prune-layers") == 0) {
            if (arg_idx == argc-1 || !parse_layer_prune(argv[++arg_idx], prune_layers)) {
                usage(argv[0]);
            }
        } else if (strcmp(argv[arg_idx], "--override-kv") == 0) {
            if (arg_idx == argc-1 || !string_parse_kv_override(argv[++arg_idx], kv_overrides)) {
                usage(argv[0]);
            }
        } else if (strcmp(argv[arg_idx], "--allow-requantize") == 0) {
            params.allow_requantize = true;
        } else if (strcmp(argv[arg_idx], "--pure") == 0) {
            params.pure = true;
        } else if (strcmp(argv[arg_idx], "--imatrix") == 0) {
            if (arg_idx < argc-1) {
                imatrix_file = argv[++arg_idx];
            } else {
                usage(argv[0]);
            }
        } else if (strcmp(argv[arg_idx], "--include-weights") == 0) {
            if (arg_idx < argc-1) {
                included_weights.emplace_back(argv[++arg_idx]);
            } else {
                usage(argv[0]);
            }
        } else if (strcmp(argv[arg_idx], "--exclude-weights") == 0) {
            if (arg_idx < argc-1) {
                excluded_weights.emplace_back(argv[++arg_idx]);
            } else {
                usage(argv[0]);
            }
        } else if (strcmp(argv[arg_idx], "--keep-split") == 0) {
            params.keep_split = true;
        } else {
            usage(argv[0]);
        }
    }

    std::unique_ptr<SmarterQuantConfig> smarter_quant_config_ptr;
    if (!smarterquant_file.empty()) {
        smarter_quant_config_ptr = std::make_unique<SmarterQuantConfig>(load_smarter_quant_config(smarterquant_file));
        params.smarter_quant_config = smarter_quant_config_ptr.get();
    }

    std::unique_ptr<SmartQuantConfig> smart_quant_config_ptr;
    if (!smartquant_file.empty()) {
        smart_quant_config_ptr = std::make_unique<SmartQuantConfig>(load_smart_quant_config(smartquant_file));
        params.smart_quant_config = smart_quant_config_ptr.get();
    }

    if (argc - arg_idx < 2) {
        printf("%s: bad arguments\n", argv[0]);
        usage(argv[0]);
    }
    if (!included_weights.empty() && !excluded_weights.empty()) {
        usage(argv[0]);
    }

    std::vector<std::string> imatrix_datasets;
    std::unordered_map<std::string, std::vector<float>> imatrix_data;
    int m_last_call = prepare_imatrix(imatrix_file, imatrix_datasets, included_weights, excluded_weights, imatrix_data);
    if (!imatrix_data.empty()) {
        params.imatrix = &imatrix_data;
        {
            llama_model_kv_override kvo;
            std::strcpy(kvo.key, LLM_KV_QUANTIZE_IMATRIX_FILE);
            kvo.tag = LLAMA_KV_OVERRIDE_TYPE_STR;
            strncpy(kvo.val_str, imatrix_file.c_str(), 127);
            kvo.val_str[127] = '\0';
            kv_overrides.emplace_back(std::move(kvo));
        }
        if (!imatrix_datasets.empty()) {
            llama_model_kv_override kvo;
            // TODO: list multiple datasets when there are more than one
            std::strcpy(kvo.key, LLM_KV_QUANTIZE_IMATRIX_DATASET);
            kvo.tag = LLAMA_KV_OVERRIDE_TYPE_STR;
            strncpy(kvo.val_str, imatrix_datasets[0].c_str(), 127);
            kvo.val_str[127] = '\0';
            kv_overrides.emplace_back(std::move(kvo));
        }

        {
            llama_model_kv_override kvo;
            std::strcpy(kvo.key, LLM_KV_QUANTIZE_IMATRIX_N_ENTRIES);
            kvo.tag = LLAMA_KV_OVERRIDE_TYPE_INT;
            kvo.val_i64 = imatrix_data.size();
            kv_overrides.emplace_back(std::move(kvo));
        }

        if (m_last_call > 0) {
            llama_model_kv_override kvo;
            std::strcpy(kvo.key, LLM_KV_QUANTIZE_IMATRIX_N_CHUNKS);
            kvo.tag = LLAMA_KV_OVERRIDE_TYPE_INT;
            kvo.val_i64 = m_last_call;
            kv_overrides.emplace_back(std::move(kvo));
        }
    }
    if (!kv_overrides.empty()) {
        kv_overrides.emplace_back();
        kv_overrides.back().key[0] = 0;
        params.kv_overrides = &kv_overrides;
    }
    if (!tensor_types.empty()) {
        params.tensor_types = &tensor_types;
    }
    if (!prune_layers.empty()) {
        params.prune_layers = &prune_layers;
    }

    llama_backend_init();

    // parse command line arguments
    const std::string fname_inp = argv[arg_idx];
    arg_idx++;
    std::string fname_out;

    std::string ftype_str;
    std::string suffix = ".gguf";
    if (try_parse_ftype(argv[arg_idx], params.ftype, ftype_str)) {
        std::string fpath;
        const size_t pos = fname_inp.find_last_of("/\\");
        if (pos != std::string::npos) {
            fpath = fname_inp.substr(0, pos + 1);
        }

        // export as [inp path]/ggml-model-[ftype]. Only add extension if there is no splitting
        fname_out = fpath + "ggml-model-" + ftype_str;
        if (!params.keep_split) {
            fname_out += suffix;
        }
        arg_idx++;
        if (ftype_str == "COPY") {
            params.only_copy = true;
        }
    } else {
        fname_out = argv[arg_idx];
        if (params.keep_split && fname_out.find(suffix) != std::string::npos) {
            fname_out = fname_out.substr(0, fname_out.length() - suffix.length());
        }
        arg_idx++;

        if (argc <= arg_idx) {
            fprintf(stderr, "%s: missing ftype\n", __func__);
            return 1;
        }
        if (!try_parse_ftype(argv[arg_idx], params.ftype, ftype_str)) {
            fprintf(stderr, "%s: invalid ftype '%s'\n", __func__, argv[3]);
            return 1;
        }
        if (ftype_str == "COPY") {
           params.only_copy = true;
        }
        arg_idx++;
    }

    // parse nthreads
    if (argc > arg_idx) {
        try {
            params.nthread = std::stoi(argv[arg_idx]);
        }
        catch (const std::exception & e) {
            fprintf(stderr, "%s: invalid nthread '%s' (%s)\n", __func__, argv[arg_idx], e.what());
            return 1;
        }
    }

    if ((params.ftype == LLAMA_FTYPE_MOSTLY_IQ2_XS || params.ftype == LLAMA_FTYPE_MOSTLY_IQ2_XXS ||
         params.ftype == LLAMA_FTYPE_MOSTLY_IQ2_S  ||
         params.ftype == LLAMA_FTYPE_MOSTLY_Q2_K_S ||
         params.ftype == LLAMA_FTYPE_MOSTLY_IQ1_S  ||
         params.ftype == LLAMA_FTYPE_MOSTLY_IQ1_M) && imatrix_data.empty()) {
        fprintf(stderr, "\n==========================================================================================================\n");
        fprintf(stderr, "Please do not use IQ1_S, IQ1_M, IQ2_S, IQ2_XXS, IQ2_XS or Q2_K_S quantization without an importance matrix\n");
        fprintf(stderr, "==========================================================================================================\n\n\n");
        return 1;
    }

    print_build_info();

    fprintf(stderr, "%s: quantizing '%s' to '%s' as %s", __func__, fname_inp.c_str(), fname_out.c_str(), ftype_str.c_str());
    if (params.nthread > 0) {
        fprintf(stderr, " using %d threads", params.nthread);
    }
    fprintf(stderr, "\n");

    const int64_t t_main_start_us = llama_time_us();

    int64_t t_quantize_us = 0;

    // load the model
    {
        const int64_t t_start_us = llama_time_us();

        if (llama_model_quantize(fname_inp.c_str(), fname_out.c_str(), &params)) {
            fprintf(stderr, "%s: failed to quantize model from '%s'\n", __func__, fname_inp.c_str());
            return 1;
        }

        t_quantize_us = llama_time_us() - t_start_us;
    }

    // report timing
    {
        const int64_t t_main_end_us = llama_time_us();

        printf("\n");
        printf("%s: quantize time = %8.2f ms\n", __func__, t_quantize_us/1000.0);
        printf("%s:    total time = %8.2f ms\n", __func__, (t_main_end_us - t_main_start_us)/1000.0);
    }

    llama_backend_free();

    return 0;
}<|MERGE_RESOLUTION|>--- conflicted
+++ resolved
@@ -1,10 +1,7 @@
 #include "common.h"
 #include "llama.h"
-<<<<<<< HEAD
 #include "llama-quant.h" // Include for SmarterQuantConfig and SmartQuantConfig
-=======
 #include "gguf.h"
->>>>>>> 5c0eb5ef
 
 #include <cstdio>
 #include <cstring>
