#include "llama-quant.h"
#include "llama-impl.h"
#include "llama-model.h"
#include "llama-model-loader.h"

#include <algorithm>
#include <cmath>
#include <cstring>
#include <cinttypes>
#include <fstream>
#include <mutex>
#include <regex>
#include <thread>
#include <unordered_map>

<<<<<<< HEAD
// SmartQuant helper headers
#include <stdio.h>
#include <stdlib.h>
#include <string.h>
#include <stdint.h>
#include <errno.h>

#define MAX_LINE_LENGTH 512
#define MAX_KEY_LENGTH 256

typedef struct {
    char key[MAX_KEY_LENGTH];
    int8_t value;
} WeightEntry;

typedef struct {
    WeightEntry *entries;
    size_t count;
    size_t capacity;
} WeightMap;

void initWeightMap(WeightMap *map);
int addWeightEntry(WeightMap *map, const char *key, int8_t value);
int8_t getWeightValue(const WeightMap *map, const char *key, int *found);
void freeWeightMap(WeightMap *map);

=======
// Quantization types. Changes to this struct must be replicated in quantize.cpp
struct tensor_quantization {
    std::string name;
    ggml_type quant = GGML_TYPE_COUNT;
};
>>>>>>> 716301d1

static void zeros(std::ofstream & file, size_t n) {
    char zero = 0;
    for (size_t i = 0; i < n; ++i) {
        file.write(&zero, 1);
    }
}

static std::string remap_layer(const std::string & orig_name, const std::vector<int> & prune, std::map<int, std::string> & mapped, int & next_id) {
    if (prune.empty()) {
        return orig_name;
    }

    static const std::regex pattern(R"(blk\.(\d+)\.)");
    if (std::smatch match; std::regex_search(orig_name, match, pattern)) {
        const int blk = std::stoi(match[1]);
        std::string new_name = orig_name;

        if (mapped.count(blk)) {
            // Already mapped, do nothing
        } else if (std::find(prune.begin(), prune.end(), blk) != prune.end()) {
            mapped[blk] = "";
        } else if (blk < prune.front()) {
            mapped[blk] = std::to_string(blk);
            next_id = blk + 1;
        } else {
            mapped[blk] = std::to_string(next_id);
            ++next_id;
        }

        return mapped[blk].empty() ? mapped[blk] : new_name.replace(match.position(1), match.length(1), mapped[blk]);
    }

    return orig_name;
}

static std::string remap_imatrix (const std::string & orig_name, const std::map<int, std::string> & mapped) {
    if (mapped.empty()) {
        return orig_name;
    }

    static const std::regex pattern(R"(blk\.(\d+)\.)");
    if (std::smatch match; std::regex_search(orig_name, match, pattern)) {
        const std::string blk(match[1]);
        std::string new_name = orig_name;

        for (const auto & p : mapped) {
            if (p.second == blk) {
                LLAMA_LOG_DEBUG("(blk.%d imatrix) ", p.first);
                return new_name.replace(match.position(1), match.length(1), std::to_string(p.first));
            }
        }
        GGML_ABORT("\n%s: imatrix mapping error for %s\n", __func__, orig_name.c_str());
    }

    return orig_name;
}

struct quantize_state_impl {
    const llama_model                 & model;
    const llama_model_quantize_params * params;

    int n_attention_wv = 0;
    int n_ffn_down     = 0;
    int n_ffn_gate     = 0;
    int n_ffn_up       = 0;
    int i_attention_wv = 0;
    int i_ffn_down     = 0;
    int i_ffn_gate     = 0;
    int i_ffn_up       = 0;

    int n_k_quantized = 0;
    int n_fallback    = 0;

    bool has_imatrix = false;

    // used to figure out if a model shares tok_embd with the output weight
    bool has_output = false;

    quantize_state_impl(const llama_model & model, const llama_model_quantize_params * params)
        : model(model)
        , params(params)
        {}
};

static void llama_tensor_dequantize_impl(
    ggml_tensor * tensor, std::vector<no_init<float>> & output, std::vector<std::thread> & workers,
    const size_t nelements, const int nthread
) {
    if (output.size() < nelements) {
        output.resize(nelements);
    }
    float * f32_output = (float *) output.data();

    const ggml_type_traits * qtype = ggml_get_type_traits(tensor->type);
    if (ggml_is_quantized(tensor->type)) {
        if (qtype->to_float == NULL) {
            throw std::runtime_error(format("type %s unsupported for integer quantization: no dequantization available", ggml_type_name(tensor->type)));
        }
    } else if (tensor->type != GGML_TYPE_F16 &&
               tensor->type != GGML_TYPE_BF16) {
        throw std::runtime_error(format("cannot dequantize/convert tensor type %s", ggml_type_name(tensor->type)));
    }

    if (nthread < 2) {
        if (tensor->type == GGML_TYPE_F16) {
            ggml_fp16_to_fp32_row((ggml_fp16_t *)tensor->data, f32_output, nelements);
        } else if (tensor->type == GGML_TYPE_BF16) {
            ggml_bf16_to_fp32_row((ggml_bf16_t *)tensor->data, f32_output, nelements);
        } else if (ggml_is_quantized(tensor->type)) {
            qtype->to_float(tensor->data, f32_output, nelements);
        } else {
            GGML_ABORT("fatal error"); // unreachable
        }
        return;
    }

    size_t block_size;
    if (tensor->type == GGML_TYPE_F16 ||
        tensor->type == GGML_TYPE_BF16) {
        block_size = 1;
    } else {
        block_size = (size_t)ggml_blck_size(tensor->type);
    }

    size_t block_size_bytes = ggml_type_size(tensor->type);

    GGML_ASSERT(nelements % block_size == 0);
    size_t nblocks = nelements / block_size;
    size_t blocks_per_thread = nblocks / nthread;
    size_t spare_blocks = nblocks - (blocks_per_thread * nthread); // if blocks aren't divisible by thread count

    size_t in_buff_offs = 0;
    size_t out_buff_offs = 0;

    for (int tnum = 0; tnum < nthread; tnum++) {
        size_t thr_blocks = blocks_per_thread + (tnum == nthread - 1 ? spare_blocks : 0); // num blocks for this thread
        size_t thr_elems = thr_blocks * block_size; // number of elements for this thread
        size_t thr_block_bytes = thr_blocks * block_size_bytes; // number of input bytes for this thread

        auto compute = [qtype] (ggml_type typ, uint8_t * inbuf, float * outbuf, int nels) {
            if (typ == GGML_TYPE_F16) {
                ggml_fp16_to_fp32_row((ggml_fp16_t *)inbuf, outbuf, nels);
            } else if (typ == GGML_TYPE_BF16) {
                ggml_bf16_to_fp32_row((ggml_bf16_t *)inbuf, outbuf, nels);
            } else {
                qtype->to_float(inbuf, outbuf, nels);
            }
        };
        workers.emplace_back(compute, tensor->type, (uint8_t *) tensor->data + in_buff_offs, f32_output + out_buff_offs, thr_elems);
        in_buff_offs += thr_block_bytes;
        out_buff_offs += thr_elems;
    }
    for (auto & w : workers) { w.join(); }
    workers.clear();
}

static ggml_type llama_tensor_get_type(quantize_state_impl & qs, ggml_type new_type, const ggml_tensor * tensor, llama_ftype ftype) {
    const std::string name = ggml_get_name(tensor);

    // TODO: avoid hardcoded tensor names - use the TN_* constants
    const llm_arch arch = qs.model.arch;
    const auto       tn = LLM_TN(arch);

    auto use_more_bits = [](int i_layer, int n_layers) -> bool {
        return i_layer < n_layers/8 || i_layer >= 7*n_layers/8 || (i_layer - n_layers/8)%3 == 2;
    };
    const int n_expert = std::max(1, (int)qs.model.hparams.n_expert);
    auto layer_info = [n_expert] (int i_layer, int n_layer, const char * name) {
        if (n_expert > 1) {
            // Believe it or not, "experts" in the FFN of Mixtral-8x7B are not consecutive, but occasionally randomly
            // sprinkled in the model. Hence, simply dividing i_ffn_down by n_expert does not work
            // for getting the current layer as I initially thought, and we need to resort to parsing the
            // tensor name.
            if (sscanf(name, "blk.%d.", &i_layer) != 1) {
                throw std::runtime_error(format("Failed to determine layer for tensor %s", name));
            }
            if (i_layer < 0 || i_layer >= n_layer) {
                throw std::runtime_error(format("Bad layer %d for tensor %s. Must be in [0, %d)", i_layer, name, n_layer));
            }
        }
        return std::make_pair(i_layer, n_layer);
    };

    // for arches that share the same tensor between the token embeddings and the output, we quantize the token embeddings
    // with the quantization of the output tensor
    if (name == tn(LLM_TENSOR_OUTPUT, "weight") || (!qs.has_output && name == tn(LLM_TENSOR_TOKEN_EMBD, "weight"))) {
        if (qs.params->output_tensor_type < GGML_TYPE_COUNT) {
            new_type = qs.params->output_tensor_type;
        } else {
            const int64_t nx = tensor->ne[0];
            const int64_t qk_k = ggml_blck_size(new_type);

            if (arch == LLM_ARCH_FALCON || nx % qk_k != 0) {
                new_type = GGML_TYPE_Q8_0;
            }
            else if (ftype == LLAMA_FTYPE_MOSTLY_IQ2_XXS || ftype == LLAMA_FTYPE_MOSTLY_IQ2_XS || ftype == LLAMA_FTYPE_MOSTLY_IQ3_XXS ||
                     ftype == LLAMA_FTYPE_MOSTLY_IQ1_S   || ftype == LLAMA_FTYPE_MOSTLY_IQ2_S  || ftype == LLAMA_FTYPE_MOSTLY_IQ2_M   ||
                     ftype == LLAMA_FTYPE_MOSTLY_IQ1_M) {
                new_type = GGML_TYPE_Q5_K;
            }
            else if (new_type != GGML_TYPE_Q8_0) {
                new_type = GGML_TYPE_Q6_K;
            }
        }
    } else if (name == "token_embd.weight") {
        if (qs.params->token_embedding_type < GGML_TYPE_COUNT) {
            new_type = qs.params->token_embedding_type;
        } else {
            if (ftype == LLAMA_FTYPE_MOSTLY_IQ2_XXS || ftype == LLAMA_FTYPE_MOSTLY_IQ2_XS ||
                ftype == LLAMA_FTYPE_MOSTLY_IQ1_S   || ftype == LLAMA_FTYPE_MOSTLY_IQ1_M) {
                new_type = GGML_TYPE_Q2_K;
            }
            else if (ftype == LLAMA_FTYPE_MOSTLY_IQ2_S || ftype == LLAMA_FTYPE_MOSTLY_IQ2_M) {
                new_type = GGML_TYPE_IQ3_S;
            }
            else if (ftype == LLAMA_FTYPE_MOSTLY_IQ3_XXS) {
                new_type = GGML_TYPE_IQ3_S;
            }
            else if (ftype == LLAMA_FTYPE_MOSTLY_TQ1_0 || ftype == LLAMA_FTYPE_MOSTLY_TQ2_0) {
                new_type = GGML_TYPE_Q4_K;
            }
        }
    } else if (ftype == LLAMA_FTYPE_MOSTLY_IQ2_XXS || ftype == LLAMA_FTYPE_MOSTLY_IQ2_XS || ftype == LLAMA_FTYPE_MOSTLY_IQ1_S ||
               ftype == LLAMA_FTYPE_MOSTLY_IQ2_S || ftype == LLAMA_FTYPE_MOSTLY_IQ2_M    || ftype == LLAMA_FTYPE_MOSTLY_IQ1_M) {
        if (name.find("attn_v.weight") != std::string::npos) {
            if (qs.model.hparams.n_gqa() >= 4 || qs.model.hparams.n_expert >= 4) new_type = GGML_TYPE_Q4_K;
            else new_type = ftype == LLAMA_FTYPE_MOSTLY_IQ2_S || ftype == LLAMA_FTYPE_MOSTLY_IQ2_M ? GGML_TYPE_IQ3_S : GGML_TYPE_Q2_K;
            ++qs.i_attention_wv;
        }
        else if (qs.model.hparams.n_expert == 8 && name.find("attn_k.weight") != std::string::npos) {
            new_type = GGML_TYPE_Q4_K;
        }
        else if (name.find("ffn_down") != std::string::npos) {
            if (qs.i_ffn_down < qs.n_ffn_down/8) {
                new_type = ftype == LLAMA_FTYPE_MOSTLY_IQ2_S || ftype == LLAMA_FTYPE_MOSTLY_IQ2_M ? GGML_TYPE_IQ3_S : GGML_TYPE_Q2_K;
            }
            ++qs.i_ffn_down;
        }
        else if (name.find("attn_output.weight") != std::string::npos) {
            if (qs.model.hparams.n_expert == 8) {
                new_type = GGML_TYPE_Q5_K;
            } else {
                if (ftype == LLAMA_FTYPE_MOSTLY_IQ1_S || ftype == LLAMA_FTYPE_MOSTLY_IQ1_M) new_type = GGML_TYPE_IQ2_XXS;
                else if (ftype == LLAMA_FTYPE_MOSTLY_IQ2_S || ftype == LLAMA_FTYPE_MOSTLY_IQ2_M) new_type = GGML_TYPE_IQ3_S;
            }
        }
    } else if (name.find("attn_v.weight") != std::string::npos) {
        if      (ftype == LLAMA_FTYPE_MOSTLY_Q2_K) {
            new_type = qs.model.hparams.n_gqa() >= 4 ? GGML_TYPE_Q4_K : GGML_TYPE_Q3_K;
        }
        else if (ftype == LLAMA_FTYPE_MOSTLY_Q2_K_S && qs.model.hparams.n_gqa() >= 4) {
            new_type = GGML_TYPE_Q4_K;
        }
        else if (ftype == LLAMA_FTYPE_MOSTLY_IQ3_XXS) {
            new_type = qs.model.hparams.n_gqa() >= 4 ? GGML_TYPE_Q4_K : !qs.has_imatrix ? GGML_TYPE_IQ3_S : GGML_TYPE_IQ3_XXS;
        }
        else if ((ftype == LLAMA_FTYPE_MOSTLY_IQ3_XS || ftype == LLAMA_FTYPE_MOSTLY_IQ3_S) && qs.model.hparams.n_gqa() >= 4) {
            new_type = GGML_TYPE_Q4_K;
        }
        else if (ftype == LLAMA_FTYPE_MOSTLY_IQ3_M) {
            new_type = GGML_TYPE_Q4_K;
        }
        else if (ftype == LLAMA_FTYPE_MOSTLY_Q3_K_M) {
            new_type = qs.i_attention_wv < 2 ? GGML_TYPE_Q5_K : GGML_TYPE_Q4_K;
        }
        else if (ftype == LLAMA_FTYPE_MOSTLY_Q3_K_L) new_type = GGML_TYPE_Q5_K;
        else if ((ftype == LLAMA_FTYPE_MOSTLY_IQ4_NL || ftype == LLAMA_FTYPE_MOSTLY_IQ4_XS) && qs.model.hparams.n_gqa() >= 4) {
            new_type = GGML_TYPE_Q5_K;
        }
        else if ((ftype == LLAMA_FTYPE_MOSTLY_Q4_K_M || ftype == LLAMA_FTYPE_MOSTLY_Q5_K_M) &&
                use_more_bits(qs.i_attention_wv, qs.n_attention_wv)) new_type = GGML_TYPE_Q6_K;
        else if (ftype == LLAMA_FTYPE_MOSTLY_Q4_K_S && qs.i_attention_wv < 4) new_type = GGML_TYPE_Q5_K;
        if (qs.model.type == LLM_TYPE_70B) {
            // In the 70B model we have 8 heads sharing the same attn_v weights. As a result, the attn_v.weight tensor is
            // 8x smaller compared to attn_q.weight. Hence, we can get a nice boost in quantization accuracy with
            // nearly negligible increase in model size by quantizing this tensor with more bits:
            if (new_type == GGML_TYPE_Q3_K || new_type == GGML_TYPE_Q4_K) new_type = GGML_TYPE_Q5_K;
        }
        if (qs.model.hparams.n_expert == 8) {
            // for the 8-expert model, bumping this to Q8_0 trades just ~128MB
            // TODO: explore better strategies
            new_type = GGML_TYPE_Q8_0;
        }
        ++qs.i_attention_wv;
    } else if (name.find("attn_k.weight") != std::string::npos) {
        if (qs.model.hparams.n_expert == 8) {
            // for the 8-expert model, bumping this to Q8_0 trades just ~128MB
            // TODO: explore better strategies
            new_type = GGML_TYPE_Q8_0;
        }
        else if (ftype == LLAMA_FTYPE_MOSTLY_IQ3_XS) {
            new_type = GGML_TYPE_IQ3_XXS;
        }
        else if (ftype == LLAMA_FTYPE_MOSTLY_IQ3_XXS) {
            new_type = GGML_TYPE_IQ2_S;
        }
    } else if (name.find("attn_q.weight") != std::string::npos) {
        if (ftype == LLAMA_FTYPE_MOSTLY_IQ3_XS) {
            new_type = GGML_TYPE_IQ3_XXS;
        }
        else if (ftype == LLAMA_FTYPE_MOSTLY_IQ3_XXS) {
            new_type = GGML_TYPE_IQ2_S;
        }
    } else if (name.find("ffn_down") != std::string::npos) {
        auto info = layer_info(qs.i_ffn_down, qs.n_ffn_down, name.c_str());
        int i_layer = info.first, n_layer = info.second;
        if      (ftype == LLAMA_FTYPE_MOSTLY_Q2_K) new_type = GGML_TYPE_Q3_K;
        else if (ftype == LLAMA_FTYPE_MOSTLY_Q2_K_S) {
            if (i_layer < n_layer/8) new_type = GGML_TYPE_Q4_K;
        }
        else if (ftype == LLAMA_FTYPE_MOSTLY_IQ3_XXS && !qs.has_imatrix) {
            new_type = i_layer < n_layer/8 ? GGML_TYPE_Q4_K : GGML_TYPE_Q3_K;
        }
        else if (ftype == LLAMA_FTYPE_MOSTLY_Q3_K_M) {
            new_type = i_layer < n_layer/16 ? GGML_TYPE_Q5_K
                     : arch != LLM_ARCH_FALCON || use_more_bits(i_layer, n_layer) ? GGML_TYPE_Q4_K
                     : GGML_TYPE_Q3_K;
        }
        else if (ftype == LLAMA_FTYPE_MOSTLY_IQ3_M && (i_layer < n_layer/8 ||
                    (qs.model.hparams.n_expert == 8 && use_more_bits(i_layer, n_layer)))) {
            new_type = GGML_TYPE_Q4_K;
        }
        else if (ftype == LLAMA_FTYPE_MOSTLY_Q3_K_L) {
            new_type = arch == LLM_ARCH_FALCON ? GGML_TYPE_Q4_K : GGML_TYPE_Q5_K;
        }
        else if (ftype == LLAMA_FTYPE_MOSTLY_Q4_K_M) {
            if (arch == LLM_ARCH_FALCON) {
                new_type = i_layer < n_layer/16 ? GGML_TYPE_Q6_K :
                           use_more_bits(i_layer, n_layer) ? GGML_TYPE_Q5_K : GGML_TYPE_Q4_K;
            } else {
                if (use_more_bits(i_layer, n_layer)) new_type = GGML_TYPE_Q6_K;
            }
        }
        else if (i_layer < n_layer/8 && (ftype == LLAMA_FTYPE_MOSTLY_IQ4_NL || ftype == LLAMA_FTYPE_MOSTLY_IQ4_XS) && !qs.has_imatrix) {
            new_type = GGML_TYPE_Q5_K;
        }
        else if (ftype == LLAMA_FTYPE_MOSTLY_Q5_K_M && use_more_bits(i_layer, n_layer)) new_type = GGML_TYPE_Q6_K;
        else if (ftype == LLAMA_FTYPE_MOSTLY_Q4_K_S && arch != LLM_ARCH_FALCON && i_layer < n_layer/8) {
            new_type = GGML_TYPE_Q5_K;
        }
        else if ((ftype == LLAMA_FTYPE_MOSTLY_Q4_0 || ftype == LLAMA_FTYPE_MOSTLY_Q5_0)
                && qs.has_imatrix && i_layer < n_layer/8) {
            // Guard against craziness in the first few ffn_down layers that can happen even with imatrix for Q4_0/Q5_0.
            // We only do it when an imatrix is provided because a) we want to make sure that one can always get the
            // same quantization as before imatrix stuff, and b) Q4_1/Q5_1 do go crazy on ffn_down without an imatrix.
            new_type = ftype == LLAMA_FTYPE_MOSTLY_Q4_0 ? GGML_TYPE_Q4_1 : GGML_TYPE_Q5_1;
        }
        ++qs.i_ffn_down;
    } else if (name.find("attn_output.weight") != std::string::npos) {
        if (arch != LLM_ARCH_FALCON) {
            if (qs.model.hparams.n_expert == 8) {
                if (ftype == LLAMA_FTYPE_MOSTLY_Q2_K   || ftype == LLAMA_FTYPE_MOSTLY_IQ3_XS || ftype == LLAMA_FTYPE_MOSTLY_IQ3_XXS ||
                    ftype == LLAMA_FTYPE_MOSTLY_Q3_K_S || ftype == LLAMA_FTYPE_MOSTLY_Q3_K_M  || ftype == LLAMA_FTYPE_MOSTLY_IQ4_NL  ||
                    ftype == LLAMA_FTYPE_MOSTLY_Q4_K_S || ftype == LLAMA_FTYPE_MOSTLY_Q4_K_M  || ftype == LLAMA_FTYPE_MOSTLY_IQ3_S  ||
                    ftype == LLAMA_FTYPE_MOSTLY_IQ3_M  || ftype == LLAMA_FTYPE_MOSTLY_IQ4_XS) {
                    new_type = GGML_TYPE_Q5_K;
                }
            } else {
                if      (ftype == LLAMA_FTYPE_MOSTLY_Q2_K   ) new_type = GGML_TYPE_Q3_K;
                else if (ftype == LLAMA_FTYPE_MOSTLY_IQ3_XXS) new_type = GGML_TYPE_IQ3_S;
                else if (ftype == LLAMA_FTYPE_MOSTLY_Q3_K_M ) new_type = GGML_TYPE_Q4_K;
                else if (ftype == LLAMA_FTYPE_MOSTLY_Q3_K_L ) new_type = GGML_TYPE_Q5_K;
                else if (ftype == LLAMA_FTYPE_MOSTLY_IQ3_M  ) new_type = GGML_TYPE_Q4_K;
            }
        } else {
            if (ftype == LLAMA_FTYPE_MOSTLY_Q3_K_L) new_type = GGML_TYPE_Q4_K;
        }
    }
    else if (name.find("attn_qkv.weight") != std::string::npos) {
        if (ftype == LLAMA_FTYPE_MOSTLY_Q3_K_M || ftype == LLAMA_FTYPE_MOSTLY_Q3_K_L || ftype == LLAMA_FTYPE_MOSTLY_IQ3_M) {
            new_type = GGML_TYPE_Q4_K;
        }
        else if (ftype == LLAMA_FTYPE_MOSTLY_Q4_K_M) new_type = GGML_TYPE_Q5_K;
        else if (ftype == LLAMA_FTYPE_MOSTLY_Q5_K_M) new_type = GGML_TYPE_Q6_K;
    }
    else if (name.find("ffn_gate") != std::string::npos) {
        auto info = layer_info(qs.i_ffn_gate, qs.n_ffn_gate, name.c_str());
        int i_layer = info.first, n_layer = info.second;
        if (ftype == LLAMA_FTYPE_MOSTLY_IQ3_XS && (i_layer >= n_layer/8 && i_layer < 7*n_layer/8)) {
            new_type = GGML_TYPE_IQ3_XXS;
        }
        ++qs.i_ffn_gate;
    }
    else if (name.find("ffn_up") != std::string::npos) {
        auto info = layer_info(qs.i_ffn_up, qs.n_ffn_up, name.c_str());
        int i_layer = info.first, n_layer = info.second;
        if (ftype == LLAMA_FTYPE_MOSTLY_IQ3_XS && (i_layer >= n_layer/8 && i_layer < 7*n_layer/8)) {
            new_type = GGML_TYPE_IQ3_XXS;
        }
        ++qs.i_ffn_up;
    }

    //    if (ftype == LLAMA_FTYPE_MOSTLY_Q2_K) new_type = GGML_TYPE_Q3_K;
    //}
    // IK: let's remove this, else Q2_K is almost the same as Q3_K_S
    //else if (name.find("ffn_gate") != std::string::npos || name.find("ffn_up") != std::string::npos) {
    //    if (ftype == LLAMA_FTYPE_MOSTLY_Q2_K) new_type = GGML_TYPE_Q3_K;
    //}
    // This can be used to reduce the size of the Q5_K_S model.
    // The associated PPL increase is fully in line with the size reduction
    //else {
    //    if (ftype == LLAMA_FTYPE_MOSTLY_Q5_K_S) new_type = GGML_TYPE_Q4_K;
    //}
    bool convert_incompatible_tensor = false;
    {
        const int64_t nx = tensor->ne[0];
        const int64_t ny = tensor->ne[1];
        const int64_t qk_k = ggml_blck_size(new_type);

        if (nx % qk_k != 0) {
            LLAMA_LOG_WARN("\n\n%s : tensor cols %" PRId64 " x %" PRId64 " are not divisible by %" PRId64 ", required for %s", __func__, nx, ny, qk_k, ggml_type_name(new_type));
            convert_incompatible_tensor = true;
        } else {
            ++qs.n_k_quantized;
        }
    }

    if (convert_incompatible_tensor) {
        switch (new_type) {
            case GGML_TYPE_TQ1_0:
            case GGML_TYPE_TQ2_0:  new_type = GGML_TYPE_Q4_0; break;  // TODO: use a symmetric type instead
            case GGML_TYPE_IQ2_XXS:
            case GGML_TYPE_IQ2_XS:
            case GGML_TYPE_IQ2_S:
            case GGML_TYPE_IQ3_XXS:
            case GGML_TYPE_IQ3_S:
            case GGML_TYPE_IQ1_S:
            case GGML_TYPE_IQ1_M:
            case GGML_TYPE_Q2_K:
            case GGML_TYPE_Q3_K:
            case GGML_TYPE_IQ4_XS: new_type = GGML_TYPE_IQ4_NL; break;
            case GGML_TYPE_Q4_K:   new_type = GGML_TYPE_Q5_0;   break;
            case GGML_TYPE_Q5_K:   new_type = GGML_TYPE_Q5_1;   break;
            case GGML_TYPE_Q6_K:   new_type = GGML_TYPE_Q8_0;   break;
            default: throw std::runtime_error("\nUnsupported tensor size encountered\n");
        }
        if (tensor->ne[0] % ggml_blck_size(new_type) != 0) {
            new_type = GGML_TYPE_F16;
        }
        LLAMA_LOG_WARN(" - using fallback quantization %s\n", ggml_type_name(new_type));
        ++qs.n_fallback;
    }

    return new_type;
}

static size_t llama_tensor_quantize_impl(enum ggml_type new_type, const float * f32_data, void * new_data, const int64_t chunk_size, int64_t nrows, int64_t n_per_row, const float * imatrix, std::vector<std::thread> & workers, const int nthread) {
    if (nthread < 2) {
        // single-thread
        size_t new_size = ggml_quantize_chunk(new_type, f32_data, new_data, 0, nrows, n_per_row, imatrix);
        if (!ggml_validate_row_data(new_type, new_data, new_size)) {
            throw std::runtime_error("quantized data validation failed");
        }
        return new_size;
    }

    std::mutex mutex;
    int64_t counter = 0;
    size_t new_size = 0;
    bool valid = true;
    auto compute = [&mutex, &counter, &new_size, &valid, new_type, f32_data, new_data, chunk_size,
            nrows, n_per_row, imatrix]() {
        const int64_t nrows_per_chunk = chunk_size / n_per_row;
        size_t local_size = 0;
        while (true) {
            std::unique_lock<std::mutex> lock(mutex);
            int64_t first_row = counter; counter += nrows_per_chunk;
            if (first_row >= nrows) {
                if (local_size > 0) {
                    new_size += local_size;
                }
                break;
            }
            lock.unlock();
            const int64_t this_nrow = std::min(nrows - first_row, nrows_per_chunk);
            size_t this_size = ggml_quantize_chunk(new_type, f32_data, new_data, first_row * n_per_row, this_nrow, n_per_row, imatrix);
            local_size += this_size;

            // validate the quantized data
            const size_t row_size  = ggml_row_size(new_type, n_per_row);
            void * this_data = (char *) new_data + first_row * row_size;
            if (!ggml_validate_row_data(new_type, this_data, this_size)) {
                std::unique_lock<std::mutex> lock(mutex);
                valid = false;
                break;
            }
        }
    };
    for (int it = 0; it < nthread - 1; ++it) {
        workers.emplace_back(compute);
    }
    compute();
    for (auto & w : workers) { w.join(); }
    workers.clear();
    if (!valid) {
        throw std::runtime_error("quantized data validation failed");
    }
    return new_size;
}

// SmartQuant map handlers
// Initializes the WeightMap
void initWeightMap(WeightMap *map) {
    map->entries = NULL;
    map->count = 0;
    map->capacity = 0;
}

// Adds a new entry to the WeightMap
int addWeightEntry(WeightMap *map, const char *key, int8_t value) {
    if (map->count >= map->capacity) {
        size_t new_capacity = (map->capacity == 0) ? 16 : map->capacity * 2;
		WeightEntry *new_entries = static_cast<WeightEntry*>(realloc(map->entries, new_capacity * sizeof(WeightEntry)));
        if (new_entries == NULL) {
            perror("realloc failed");
            return -1; // Indicate failure
        }
        map->entries = new_entries;
        map->capacity = new_capacity;
    }
    strncpy(map->entries[map->count].key, key, MAX_KEY_LENGTH - 1);
    map->entries[map->count].key[MAX_KEY_LENGTH - 1] = '\0'; // Ensure null termination
    map->entries[map->count].value = value;
    map->count++;
    return 0; // Indicate success
}

// Retrieves the int8_t value associated with a key
int8_t getWeightValue(const WeightMap *map, const char *key, int *found) {
    for (size_t i = 0; i < map->count; ++i) {
        if (strcmp(map->entries[i].key, key) == 0) {
            *found = 1;
            return map->entries[i].value;
        }
    }
    *found = 0;
    return 0; // Default value if not found
}

// Frees the memory allocated for the WeightMap
void freeWeightMap(WeightMap *map) {
    free(map->entries);
    initWeightMap(map); // Reset the map
}

static void llama_model_quantize_impl(const std::string & fname_inp, const std::string & fname_out, const llama_model_quantize_params * params) {
    ggml_type default_type;
    llama_ftype ftype = params->ftype;

    switch (params->ftype) {
        case LLAMA_FTYPE_MOSTLY_Q4_0: default_type = GGML_TYPE_Q4_0; break;
        case LLAMA_FTYPE_MOSTLY_Q4_1: default_type = GGML_TYPE_Q4_1; break;
        case LLAMA_FTYPE_MOSTLY_Q5_0: default_type = GGML_TYPE_Q5_0; break;
        case LLAMA_FTYPE_MOSTLY_Q5_1: default_type = GGML_TYPE_Q5_1; break;
        case LLAMA_FTYPE_MOSTLY_Q8_0: default_type = GGML_TYPE_Q8_0; break;
        case LLAMA_FTYPE_MOSTLY_F16:  default_type = GGML_TYPE_F16;  break;
        case LLAMA_FTYPE_MOSTLY_BF16: default_type = GGML_TYPE_BF16; break;
        case LLAMA_FTYPE_ALL_F32:     default_type = GGML_TYPE_F32;  break;

        // K-quants
        case LLAMA_FTYPE_MOSTLY_Q2_K_S:
        case LLAMA_FTYPE_MOSTLY_Q2_K:    default_type = GGML_TYPE_Q2_K;    break;
        case LLAMA_FTYPE_MOSTLY_IQ3_XS:  default_type = GGML_TYPE_IQ3_S;   break;
        case LLAMA_FTYPE_MOSTLY_Q3_K_S:
        case LLAMA_FTYPE_MOSTLY_Q3_K_M:
        case LLAMA_FTYPE_MOSTLY_Q3_K_L:  default_type = GGML_TYPE_Q3_K;    break;
        case LLAMA_FTYPE_MOSTLY_Q4_K_S:
        case LLAMA_FTYPE_MOSTLY_Q4_K_M:  default_type = GGML_TYPE_Q4_K;    break;
        case LLAMA_FTYPE_MOSTLY_Q5_K_S:
        case LLAMA_FTYPE_MOSTLY_Q5_K_M:  default_type = GGML_TYPE_Q5_K;    break;
        case LLAMA_FTYPE_MOSTLY_Q6_K:    default_type = GGML_TYPE_Q6_K;    break;
        case LLAMA_FTYPE_MOSTLY_TQ1_0:   default_type = GGML_TYPE_TQ1_0;   break;
        case LLAMA_FTYPE_MOSTLY_TQ2_0:   default_type = GGML_TYPE_TQ2_0;   break;
        case LLAMA_FTYPE_MOSTLY_IQ2_XXS: default_type = GGML_TYPE_IQ2_XXS; break;
        case LLAMA_FTYPE_MOSTLY_IQ2_XS:  default_type = GGML_TYPE_IQ2_XS;  break;
        case LLAMA_FTYPE_MOSTLY_IQ2_S:   default_type = GGML_TYPE_IQ2_XS;  break;
        case LLAMA_FTYPE_MOSTLY_IQ2_M:   default_type = GGML_TYPE_IQ2_S;   break;
        case LLAMA_FTYPE_MOSTLY_IQ3_XXS: default_type = GGML_TYPE_IQ3_XXS; break;
        case LLAMA_FTYPE_MOSTLY_IQ1_S:   default_type = GGML_TYPE_IQ1_S;   break;
        case LLAMA_FTYPE_MOSTLY_IQ1_M:   default_type = GGML_TYPE_IQ1_M;   break;
        case LLAMA_FTYPE_MOSTLY_IQ4_NL:  default_type = GGML_TYPE_IQ4_NL;  break;
        case LLAMA_FTYPE_MOSTLY_IQ4_XS:  default_type = GGML_TYPE_IQ4_XS;  break;
        case LLAMA_FTYPE_MOSTLY_IQ3_S:   default_type = GGML_TYPE_IQ3_S;   break;
        case LLAMA_FTYPE_MOSTLY_IQ3_M:   default_type = GGML_TYPE_IQ3_S;   break;

        default: throw std::runtime_error(format("invalid output file type %d\n", ftype));
    }

    int nthread = params->nthread;

    if (nthread <= 0) {
        nthread = std::thread::hardware_concurrency();
    }

    // mmap consistently increases speed on Linux, and also increases speed on Windows with
    // hot cache. It may cause a slowdown on macOS, possibly related to free memory.
#if defined(__linux__) || defined(_WIN32)
    constexpr bool use_mmap = true;
#else
    constexpr bool use_mmap = false;
#endif

    llama_model_kv_override * kv_overrides = nullptr;
    if (params->kv_overrides) {
        auto * v = (std::vector<llama_model_kv_override>*)params->kv_overrides;
        kv_overrides = v->data();
    }

    std::vector<std::string> splits = {};
    llama_model_loader ml(fname_inp, splits, use_mmap, /*check_tensors*/ true, kv_overrides, nullptr);
    ml.init_mappings(false); // no prefetching

    llama_model model(llama_model_default_params());

    model.load_arch   (ml);
    model.load_hparams(ml);
    model.load_stats  (ml);

    quantize_state_impl qs(model, params);

    if (params->only_copy) {
        ftype = ml.ftype;
    }
    const std::unordered_map<std::string, std::vector<float>> * imatrix_data = nullptr;
    if (params->imatrix) {
        imatrix_data = static_cast<const std::unordered_map<std::string, std::vector<float>>*>(params->imatrix);
        if (imatrix_data) {
            LLAMA_LOG_INFO("================================ Have weights data with %d entries\n",int(imatrix_data->size()));
            qs.has_imatrix = true;
            // check imatrix for nans or infs
            for (const auto & kv : *imatrix_data) {
                for (float f : kv.second) {
                    if (!std::isfinite(f)) {
                        throw std::runtime_error(format("imatrix contains non-finite value %f\n", f));
                    }
                }
            }
        }
    }

    const size_t align = GGUF_DEFAULT_ALIGNMENT;
    gguf_context_ptr ctx_out { gguf_init_empty() };

    std::vector<int> prune_list = {};
    if (params->prune_layers) {
        prune_list = *static_cast<const std::vector<int> *>(params->prune_layers);
    }

    // copy the KV pairs from the input file
    gguf_set_kv     (ctx_out.get(), ml.meta.get());
    gguf_set_val_u32(ctx_out.get(), "general.quantization_version", GGML_QNT_VERSION); // TODO: use LLM_KV
    gguf_set_val_u32(ctx_out.get(), "general.file_type", ftype); // TODO: use LLM_KV

    // Remove split metadata
    gguf_remove_key(ctx_out.get(), ml.llm_kv(LLM_KV_SPLIT_NO).c_str());
    gguf_remove_key(ctx_out.get(), ml.llm_kv(LLM_KV_SPLIT_COUNT).c_str());
    gguf_remove_key(ctx_out.get(), ml.llm_kv(LLM_KV_SPLIT_TENSORS_COUNT).c_str());

    if (params->kv_overrides) {
        const std::vector<llama_model_kv_override> & overrides = *(const std::vector<llama_model_kv_override> *)params->kv_overrides;
        for (const auto & o : overrides) {
            if (o.key[0] == 0) break;
            if (o.tag == LLAMA_KV_OVERRIDE_TYPE_FLOAT) {
                gguf_set_val_f32(ctx_out.get(), o.key, o.val_f64);
            } else if (o.tag == LLAMA_KV_OVERRIDE_TYPE_INT) {
                // Setting type to UINT32. See https://github.com/ggml-org/llama.cpp/pull/14182 for context
                gguf_set_val_u32(ctx_out.get(), o.key, (uint32_t)abs(o.val_i64));
            } else if (o.tag == LLAMA_KV_OVERRIDE_TYPE_BOOL) {
                gguf_set_val_bool(ctx_out.get(), o.key, o.val_bool);
            } else if (o.tag == LLAMA_KV_OVERRIDE_TYPE_STR) {
                gguf_set_val_str(ctx_out.get(), o.key, o.val_str);
            } else {
                LLAMA_LOG_WARN("%s: unknown KV override type for key %s\n", __func__, o.key);
            }
        }
    }

    std::map<int, std::string> mapped;
    int blk_id = 0;
    int pruned_attention_w = 0;

    // make a list of weights
    std::vector<const llama_model_loader::llama_tensor_weight *> tensors;
    tensors.reserve(ml.weights_map.size());
    for (const auto & it : ml.weights_map) {
        const std::string remapped_name(remap_layer(it.first, prune_list, mapped, blk_id));
        if (remapped_name.empty()) {
            if (it.first.find("attn_v.weight") != std::string::npos ||
                it.first.find("attn_qkv.weight") != std::string::npos ||
                it.first.find("attn_kv_b.weight") != std::string::npos) {
                    pruned_attention_w++;
            }
            LLAMA_LOG_DEBUG("%s: pruning tensor %s\n", __func__, it.first.c_str());
            continue;
        } else if (remapped_name != it.first) {
            ggml_set_name(it.second.tensor, remapped_name.c_str());
            LLAMA_LOG_DEBUG("%s: tensor %s remapped to %s\n", __func__, it.first.c_str(), ggml_get_name(it.second.tensor));
        }
        tensors.push_back(&it.second);
    }
    if (!prune_list.empty()) {
        gguf_set_val_u32(ctx_out.get(), ml.llm_kv(LLM_KV_BLOCK_COUNT).c_str(), blk_id);
    }

    // keep_split requires that the weights are sorted by split index
    if (params->keep_split) {
        std::sort(tensors.begin(), tensors.end(), [](const llama_model_loader::llama_tensor_weight * a, const llama_model_loader::llama_tensor_weight * b) {
            if (a->idx == b->idx) {
                return a->offs < b->offs;
            }
            return a->idx < b->idx;
        });
    }

    for (const auto * it : tensors) {
        const struct ggml_tensor * tensor = it->tensor;

        const std::string name = ggml_get_name(tensor);

        // TODO: avoid hardcoded tensor names - use the TN_* constants
        if (name.find("attn_v.weight")   != std::string::npos ||
            name.find("attn_qkv.weight") != std::string::npos ||
            name.find("attn_kv_b.weight")!= std::string::npos) {
            ++qs.n_attention_wv;
        } else if (name == LLM_TN(model.arch)(LLM_TENSOR_OUTPUT, "weight")) {
            qs.has_output = true;
        }
    }

    qs.n_ffn_down = qs.n_ffn_gate = qs.n_ffn_up = (int)model.hparams.n_layer;

    // sanity checks for models that have attention layers
    if (qs.n_attention_wv != 0)
    {
        const auto & n_head_kv_iter = model.hparams.n_head_kv_arr.begin();
        // attention layers have a non-zero number of kv heads
        int32_t n_attn_layer = model.hparams.n_layer - std::count(n_head_kv_iter, n_head_kv_iter + model.hparams.n_layer, 0);
        if (llama_model_has_encoder(&model)) {
            n_attn_layer *= 3;
        }
        GGML_ASSERT((qs.n_attention_wv == n_attn_layer - pruned_attention_w) && "n_attention_wv is unexpected");
    }

    size_t total_size_org = 0;
    size_t total_size_new = 0;

    std::vector<std::thread> workers;
    workers.reserve(nthread);

    int idx = 0;

    std::vector<no_init<uint8_t>> read_data;
    std::vector<no_init<uint8_t>> work;
    std::vector<no_init<float>> f32_conv_buf;

    uint16_t n_split = 1;

    // Assume split index is continuous
    if (params->keep_split) {
        for (const auto * it : tensors) {
            n_split = std::max(uint16_t(it->idx + 1), n_split);
        }
    }
    std::vector<gguf_context_ptr> ctx_outs(n_split);
    ctx_outs[0] = std::move(ctx_out);

    // populate the original tensors so we get an initial meta data
    for (const auto * it : tensors) {
        uint16_t i_split = params->keep_split ? it->idx : 0;
        ggml_tensor * tensor = it->tensor;
        if (!ctx_outs[i_split]) {
            ctx_outs[i_split].reset(gguf_init_empty());
        }
        gguf_add_tensor(ctx_outs[i_split].get(), tensor);
    }

    // Set split info if needed
    if (n_split > 1) {
        for (size_t i = 0; i < ctx_outs.size(); ++i) {
            gguf_set_val_u16(ctx_outs[i].get(), ml.llm_kv(LLM_KV_SPLIT_NO).c_str(), i);
            gguf_set_val_u16(ctx_outs[i].get(), ml.llm_kv(LLM_KV_SPLIT_COUNT).c_str(), n_split);
            gguf_set_val_i32(ctx_outs[i].get(), ml.llm_kv(LLM_KV_SPLIT_TENSORS_COUNT).c_str(), (int32_t)tensors.size());
        }
    }

    int cur_split = -1;
    std::ofstream fout;
    auto close_ofstream = [&]() {
        // Write metadata and close file handler
        if (fout.is_open()) {
            fout.seekp(0);
            std::vector<uint8_t> data(gguf_get_meta_size(ctx_outs[cur_split].get()));
            gguf_get_meta_data(ctx_outs[cur_split].get(), data.data());
            fout.write((const char *) data.data(), data.size());
            fout.close();
        }
    };
    auto new_ofstream = [&](int index) {
        cur_split = index;
        GGML_ASSERT(ctx_outs[cur_split] && "Find uninitialized gguf_context");
        std::string fname = fname_out;
        if (params->keep_split) {
            std::vector<char> split_path(llama_path_max(), 0);
            llama_split_path(split_path.data(), split_path.size(), fname_out.c_str(), cur_split, n_split);
            fname = std::string(split_path.data());
        }

        fout = std::ofstream(fname, std::ios::binary);
        fout.exceptions(std::ofstream::failbit); // fail fast on write errors
        const size_t meta_size = gguf_get_meta_size(ctx_outs[cur_split].get());
        // placeholder for the meta data
        ::zeros(fout, meta_size);
    };

	// As workaround, read SmartQuant json here.
	// Should be read where the imatrix data is read and configurable via parameter
    FILE *fp;
    char line[MAX_LINE_LENGTH];
    WeightMap weight_map;

    initWeightMap(&weight_map);

    const char *filename = "default.smartquant.json";

    fp = fopen(filename, "r");
    if (fp == NULL) {
        printf("Error opening SmartQuant JSON file\n");
    } else {
		while (fgets(line, sizeof(line), fp) != NULL) {
			// Basic parsing logic (assuming the file format is consistent)
			char *token = strtok(line, "{},:\"");
			char key[MAX_KEY_LENGTH];
			char value_str[16];

			while (token != NULL) {
				// The keys are usually the tokens at even positions after the first '{'
				if (strstr(token, "blk.")) {
					strncpy(key, token, MAX_KEY_LENGTH - 1);
					key[MAX_KEY_LENGTH - 1] = '\0';

					token = strtok(NULL, "{},:\""); // Move to the value
					if (token != NULL) {
						// The value should be the next token
						strncpy(value_str, token, sizeof(value_str) - 1);
						value_str[sizeof(value_str) - 1] = '\0';
						int value = atoi(value_str);
						if (value >= INT8_MIN && value <= INT8_MAX) {
							addWeightEntry(&weight_map, key, (int8_t)value);
						} else {
							fprintf(stderr, "Warning: Value '%d' for key '%s' is out of int8_t range and will be skipped.\n", value, key);
						}
					}
				}
				token = strtok(NULL, "{},:\"");
			}
		}
		fclose(fp);
		printf("SmartQuant JSON has %ld entries\n", weight_map.count);
	}

    const auto tn = LLM_TN(model.arch);
    new_ofstream(0);
    for (const auto * it : tensors) {
        const auto & weight = *it;
        ggml_tensor * tensor = weight.tensor;
        if (weight.idx != cur_split && params->keep_split) {
            close_ofstream();
            new_ofstream(weight.idx);
        }

        const std::string name = ggml_get_name(tensor);

        if (!ml.use_mmap) {
            if (read_data.size() < ggml_nbytes(tensor)) {
                read_data.resize(ggml_nbytes(tensor));
            }
            tensor->data = read_data.data();
        }
        ml.load_data_for(tensor);

        LLAMA_LOG_INFO("[%4d/%4d] %36s - [%s], type = %6s, ",
               ++idx, ml.n_tensors,
               ggml_get_name(tensor),
               llama_format_tensor_shape(tensor).c_str(),
               ggml_type_name(tensor->type));

        // This used to be a regex, but <regex> has an extreme cost to compile times.
        bool quantize = name.rfind("weight") == name.size() - 6; // ends with 'weight'?

        // quantize only 2D and 3D tensors (experts)
        quantize &= (ggml_n_dims(tensor) >= 2);

        // do not quantize norm tensors
        quantize &= name.find("_norm.weight") == std::string::npos;

        quantize &= params->quantize_output_tensor || name != "output.weight";
        quantize &= !params->only_copy;

        // do not quantize expert gating tensors
        // NOTE: can't use LLM_TN here because the layer number is not known
        quantize &= name.find("ffn_gate_inp.weight") == std::string::npos;

        // do not quantize positional embeddings and token types (BERT)
        quantize &= name != LLM_TN(model.arch)(LLM_TENSOR_POS_EMBD,    "weight");
        quantize &= name != LLM_TN(model.arch)(LLM_TENSOR_TOKEN_TYPES, "weight");

        // do not quantize Mamba's small yet 2D weights
        // NOTE: can't use LLM_TN here because the layer number is not known
        quantize &= name.find("ssm_conv1d.weight") == std::string::npos;

        // do not quantize RWKV's small yet 2D weights
        quantize &= name.find("time_mix_first.weight") == std::string::npos;
        quantize &= name.find("time_mix_w0.weight") == std::string::npos;
        quantize &= name.find("time_mix_w1.weight") == std::string::npos;
        quantize &= name.find("time_mix_w2.weight") == std::string::npos;
        quantize &= name.find("time_mix_v0.weight") == std::string::npos;
        quantize &= name.find("time_mix_v1.weight") == std::string::npos;
        quantize &= name.find("time_mix_v2.weight") == std::string::npos;
        quantize &= name.find("time_mix_a0.weight") == std::string::npos;
        quantize &= name.find("time_mix_a1.weight") == std::string::npos;
        quantize &= name.find("time_mix_a2.weight") == std::string::npos;
        quantize &= name.find("time_mix_g1.weight") == std::string::npos;
        quantize &= name.find("time_mix_g2.weight") == std::string::npos;
        quantize &= name.find("time_mix_decay_w1.weight") == std::string::npos;
        quantize &= name.find("time_mix_decay_w2.weight") == std::string::npos;
        quantize &= name.find("time_mix_lerp_fused.weight") == std::string::npos;

        // do not quantize relative position bias (T5)
        quantize &= name.find("attn_rel_b.weight") == std::string::npos;

        ggml_type new_type;
        void * new_data;
        size_t new_size;

        if (quantize) {
            new_type = default_type;

            // get more optimal quantization type based on the tensor shape, layer, etc.
            if (!params->pure && ggml_is_quantized(default_type)) {
                new_type = llama_tensor_get_type(qs, new_type, tensor, ftype);
                // unless the user specifies a type
                if (params->tensor_types) {
                    const std::vector<tensor_quantization> & tensor_types = *static_cast<const std::vector<tensor_quantization> *>(params->tensor_types);
                    const std::string tensor_name(tensor->name);
                    for (const auto & [tname, qtype] : tensor_types) {
                        if (std::regex pattern(tname); std::regex_search(tensor_name, pattern)) {
                            if  (qtype != new_type) {
                                LLAMA_LOG_DEBUG("(overriding %s) ", ggml_type_name(new_type));
                                new_type = qtype;
                                break; // if two or more types are specified for the tensor, first match wins
                            }
                        }
                    }
                }
            }

            if (params->token_embedding_type < GGML_TYPE_COUNT && strcmp(tensor->name, "token_embd.weight") == 0) {
                new_type = params->token_embedding_type;
            }
            if (params->output_tensor_type < GGML_TYPE_COUNT && strcmp(tensor->name, "output.weight") == 0) {
                new_type = params->output_tensor_type;
            }

            // If we've decided to quantize to the same type the tensor is already
            // in then there's nothing to do.
            quantize = tensor->type != new_type;
        }

        if (!quantize) {
            new_type = tensor->type;
            new_data = tensor->data;
            new_size = ggml_nbytes(tensor);
            LLAMA_LOG_INFO("size = %8.3f MB\n", ggml_nbytes(tensor)/1024.0/1024.0);
        } else {
            const int64_t nelements = ggml_nelements(tensor);

            const float * imatrix = nullptr;
            if (imatrix_data) {
                auto it = imatrix_data->find(remap_imatrix(tensor->name, mapped));
                if (it == imatrix_data->end()) {
                    LLAMA_LOG_INFO("\n====== %s: did not find weights for %s\n", __func__, tensor->name);
                } else {
                    if (it->second.size() == (size_t)tensor->ne[0]*tensor->ne[2]) {
                        imatrix = it->second.data();
						
						// if SmartQuant json data is available for tensor->name then set new_type
						int found = 0;
						char *search_key = tensor->name;
						int8_t retrieved_value = getWeightValue(&weight_map, search_key, &found);
						if (found) {
							printf("SmartQuant .. ");
							new_type = static_cast<ggml_type>(retrieved_value);
						} else printf("SmartQuant Key '%s' not found.\n", search_key);

                    } else {
                        LLAMA_LOG_INFO("\n====== %s: imatrix size %d is different from tensor size %d for %s\n", __func__,
                                int(it->second.size()), int(tensor->ne[0]*tensor->ne[2]), tensor->name);

                        // this can happen when quantizing an old mixtral model with split tensors with a new incompatible imatrix
                        // this is a significant error and it may be good idea to abort the process if this happens,
                        // since many people will miss the error and not realize that most of the model is being quantized without an imatrix
                        // tok_embd should be ignored in this case, since it always causes this warning
                        if (name != tn(LLM_TENSOR_TOKEN_EMBD, "weight")) {
                            throw std::runtime_error(format("imatrix size %d is different from tensor size %d for %s",
                                    int(it->second.size()), int(tensor->ne[0]*tensor->ne[2]), tensor->name));
                        }
                    }
                }
            }
            if ((new_type == GGML_TYPE_IQ2_XXS ||
                 new_type == GGML_TYPE_IQ2_XS  ||
                 new_type == GGML_TYPE_IQ2_S   ||
                 new_type == GGML_TYPE_IQ1_S   ||
                (new_type == GGML_TYPE_IQ1_M && strcmp(tensor->name, "token_embd.weight") && strcmp(tensor->name, "output.weight"))  ||
                (new_type == GGML_TYPE_Q2_K && params->ftype == LLAMA_FTYPE_MOSTLY_Q2_K_S && strcmp(tensor->name, "token_embd.weight") != 0)) && !imatrix) {
                LLAMA_LOG_ERROR("\n\n============================================================\n");
                LLAMA_LOG_ERROR("Missing importance matrix for tensor %s in a very low-bit quantization\n", tensor->name);
                LLAMA_LOG_ERROR("The result will be garbage, so bailing out\n");
                LLAMA_LOG_ERROR("============================================================\n\n");
                throw std::runtime_error(format("Missing importance matrix for tensor %s in a very low-bit quantization", tensor->name));
            }

            float * f32_data;

            if (tensor->type == GGML_TYPE_F32) {
                f32_data = (float *) tensor->data;
            } else if (ggml_is_quantized(tensor->type) && !params->allow_requantize) {
                throw std::runtime_error(format("requantizing from type %s is disabled", ggml_type_name(tensor->type)));
            } else {
                llama_tensor_dequantize_impl(tensor, f32_conv_buf, workers, nelements, nthread);
                f32_data = (float *) f32_conv_buf.data();
            }

            LLAMA_LOG_INFO("converting to %s .. ", ggml_type_name(new_type));
            fflush(stdout);

            if (work.size() < (size_t)nelements * 4) {
                work.resize(nelements * 4); // upper bound on size
            }
            new_data = work.data();

            const int64_t n_per_row = tensor->ne[0];
            const int64_t nrows = tensor->ne[1];

            static const int64_t min_chunk_size = 32 * 512;
            const int64_t chunk_size = (n_per_row >= min_chunk_size ? n_per_row : n_per_row * ((min_chunk_size + n_per_row - 1)/n_per_row));

            const int64_t nelements_matrix = tensor->ne[0] * tensor->ne[1];
            const int64_t nchunk = (nelements_matrix + chunk_size - 1)/chunk_size;
            const int64_t nthread_use = nthread > 1 ? std::max((int64_t)1, std::min((int64_t)nthread, nchunk)) : 1;

            // quantize each expert separately since they have different importance matrices
            new_size = 0;
            for (int64_t i03 = 0; i03 < tensor->ne[2]; ++i03) {
                const float * f32_data_03 = f32_data + i03 * nelements_matrix;
                void * new_data_03 = (char *)new_data + ggml_row_size(new_type, n_per_row) * i03 * nrows;
                const float * imatrix_03 = imatrix ? imatrix + i03 * n_per_row : nullptr;

                new_size += llama_tensor_quantize_impl(new_type, f32_data_03, new_data_03, chunk_size, nrows, n_per_row, imatrix_03, workers, nthread_use);
            }
            LLAMA_LOG_INFO("size = %8.2f MiB -> %8.2f MiB\n", ggml_nbytes(tensor)/1024.0/1024.0, new_size/1024.0/1024.0);
        }
        total_size_org += ggml_nbytes(tensor);
        total_size_new += new_size;

        // update the gguf meta data as we go
        gguf_set_tensor_type(ctx_outs[cur_split].get(), name.c_str(), new_type);
        GGML_ASSERT(gguf_get_tensor_size(ctx_outs[cur_split].get(), gguf_find_tensor(ctx_outs[cur_split].get(), name.c_str())) == new_size);
        gguf_set_tensor_data(ctx_outs[cur_split].get(), name.c_str(), new_data);

        // write tensor data + padding
        fout.write((const char *) new_data, new_size);
        zeros(fout, GGML_PAD(new_size, align) - new_size);
    }
    close_ofstream();
	freeWeightMap(&weight_map); // free SmartQuant map
		
    LLAMA_LOG_INFO("%s: model size  = %8.2f MB\n", __func__, total_size_org/1024.0/1024.0);
    LLAMA_LOG_INFO("%s: quant size  = %8.2f MB\n", __func__, total_size_new/1024.0/1024.0);

    if (qs.n_fallback > 0) {
        LLAMA_LOG_WARN("%s: WARNING: %d of %d tensor(s) required fallback quantization\n",
                __func__, qs.n_fallback, qs.n_k_quantized + qs.n_fallback);
    }
}

//
// interface implementation
//

llama_model_quantize_params llama_model_quantize_default_params() {
    llama_model_quantize_params result = {
        /*.nthread                     =*/ 0,
        /*.ftype                       =*/ LLAMA_FTYPE_MOSTLY_Q5_1,
        /*.output_tensor_type          =*/ GGML_TYPE_COUNT,
        /*.token_embedding_type        =*/ GGML_TYPE_COUNT,
        /*.allow_requantize            =*/ false,
        /*.quantize_output_tensor      =*/ true,
        /*.only_copy                   =*/ false,
        /*.pure                        =*/ false,
        /*.keep_split                  =*/ false,
        /*.imatrix                     =*/ nullptr,
        /*.kv_overrides                =*/ nullptr,
        /*.tensor_type                 =*/ nullptr,
        /*.prune_layers                =*/ nullptr
    };

    return result;
}

uint32_t llama_model_quantize(
        const char * fname_inp,
        const char * fname_out,
        const llama_model_quantize_params * params) {
    try {
        llama_model_quantize_impl(fname_inp, fname_out, params);
    } catch (const std::exception & err) {
        LLAMA_LOG_ERROR("%s: failed to quantize: %s\n", __func__, err.what());
        return 1;
    }

    return 0;
}<|MERGE_RESOLUTION|>--- conflicted
+++ resolved
@@ -13,7 +13,12 @@
 #include <thread>
 #include <unordered_map>
 
-<<<<<<< HEAD
+// Quantization types. Changes to this struct must be replicated in quantize.cpp
+struct tensor_quantization {
+    std::string name;
+    ggml_type quant = GGML_TYPE_COUNT;
+};
+
 // SmartQuant helper headers
 #include <stdio.h>
 #include <stdlib.h>
@@ -39,14 +44,6 @@
 int addWeightEntry(WeightMap *map, const char *key, int8_t value);
 int8_t getWeightValue(const WeightMap *map, const char *key, int *found);
 void freeWeightMap(WeightMap *map);
-
-=======
-// Quantization types. Changes to this struct must be replicated in quantize.cpp
-struct tensor_quantization {
-    std::string name;
-    ggml_type quant = GGML_TYPE_COUNT;
-};
->>>>>>> 716301d1
 
 static void zeros(std::ofstream & file, size_t n) {
     char zero = 0;
